--- conflicted
+++ resolved
@@ -1,12 +1,7 @@
 from typing import Any, Generic, Protocol, TypeVar, cast
 
-<<<<<<< HEAD
-from datasets import DownloadManager, Image, VerificationMode, load_dataset as _load_dataset  # type: ignore
-from pydantic import BaseModel  # type: ignore
-=======
 from datasets import VerificationMode, load_dataset as _load_dataset  # type: ignore
 from pydantic import BaseModel, ConfigDict  # type: ignore
->>>>>>> 5ab5d7fd
 
 __all__ = ["load_hf_dataset", "HuggingfaceDataset"]
 
@@ -57,9 +52,4 @@
     use_verification: bool = False
     resize_image_min_size: int = 512
     resize_image_max_size: int = 576
-<<<<<<< HEAD
-    caption_key: str = "caption"
-=======
-
-    model_config = ConfigDict(extra="forbid")
->>>>>>> 5ab5d7fd
+    model_config = ConfigDict(extra="forbid")