--- conflicted
+++ resolved
@@ -1,8 +1,4 @@
-<<<<<<< HEAD
-from os import name
-=======
 import contextlib
->>>>>>> df620b6f
 import sys
 from collections import defaultdict
 from inspect import Parameter, signature
@@ -12,13 +8,7 @@
 from types import ModuleType
 from typing import TYPE_CHECKING, Any, DefaultDict, Generator, Iterator, Sequence, TypedDict, TypeVar, cast
 
-<<<<<<< HEAD
-from refiners.fluxion.topological_utils import match_trees, paths_to_tree, simplify_node
-
-from torch import device as Device, dtype as DType, Tensor
-=======
 from torch import Tensor, device as Device, dtype as DType
->>>>>>> df620b6f
 from torch.nn.modules.module import Module as TorchModule
 
 from refiners.fluxion.context import Context, ContextProvider
