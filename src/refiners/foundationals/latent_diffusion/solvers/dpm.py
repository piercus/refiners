from collections import deque

import numpy as np
from torch import Generator, Tensor, device as Device, dtype as Dtype, exp, float32, tensor

from refiners.foundationals.latent_diffusion.solvers.solver import NoiseSchedule, Solver


class DPMSolver(Solver):
    """Diffusion probabilistic models (DPMs) solver.

    See [[arXiv:2211.01095] DPM-Solver++: Fast Solver for Guided Sampling of Diffusion Probabilistic Models](https://arxiv.org/abs/2211.01095)
    for more details.

    Note:
        Regarding last_step_first_order: DPM-Solver++ is known to introduce artifacts
        when used with SDXL and few steps. This parameter is a way to mitigate that
        effect by using a first-order (Euler) update instead of a second-order update
        for the last step of the diffusion.
    """

    def __init__(
        self,
        num_inference_steps: int,
        num_train_timesteps: int = 1_000,
        initial_diffusion_rate: float = 8.5e-4,
        final_diffusion_rate: float = 1.2e-2,
        last_step_first_order: bool = False,
        noise_schedule: NoiseSchedule = NoiseSchedule.QUADRATIC,
        first_inference_step: int = 0,
        device: Device | str = "cpu",
        dtype: Dtype = float32,
    ):
        super().__init__(
            num_inference_steps=num_inference_steps,
            num_train_timesteps=num_train_timesteps,
            initial_diffusion_rate=initial_diffusion_rate,
            final_diffusion_rate=final_diffusion_rate,
            noise_schedule=noise_schedule,
            first_inference_step=first_inference_step,
            device=device,
            dtype=dtype,
        )
        self.estimated_data = deque([tensor([])] * 2, maxlen=2)
        self.last_step_first_order = last_step_first_order

    def _generate_timesteps(self) -> Tensor:
        """Generate the timesteps used by the solver.

        Note:
            We need to use numpy here because:

            - numpy.linspace(0,999,31)[15] is 499.49999999999994
            - torch.linspace(0,999,31)[15] is 499.5

            and we want the same result as the original codebase.
        """
        return tensor(
            np.linspace(0, self.num_train_timesteps - 1, self.num_inference_steps + 1).round().astype(int)[1:],
        ).flip(0)

    def rebuild(
        self: "DPMSolver",
        num_inference_steps: int | None,
        first_inference_step: int | None = None,
    ) -> "DPMSolver":
        """Rebuilds the solver with new parameters.

        Args:
            num_inference_steps: The number of inference steps.
            first_inference_step: The first inference step.
        """
        r = super().rebuild(
            num_inference_steps=num_inference_steps,
            first_inference_step=first_inference_step,
        )
        r.last_step_first_order = self.last_step_first_order
        return r

    def dpm_solver_first_order_update(self, x: Tensor, noise: Tensor, step: int) -> Tensor:
        """Applies a first-order backward Euler update to the input data `x`.

        Args:
            x: The input data.
            noise: The predicted noise.
            step: The current step.

        Returns:
            The denoised version of the input data `x`.
        """
        current_timestep = self.timesteps[step]
        previous_timestep = self.timesteps[step + 1] if step < self.num_inference_steps - 1 else tensor([0])

        previous_ratio = self.signal_to_noise_ratios[previous_timestep]
        current_ratio = self.signal_to_noise_ratios[current_timestep]

        previous_scale_factor = self.cumulative_scale_factors[previous_timestep]

        previous_noise_std = self.noise_std[previous_timestep]
        current_noise_std = self.noise_std[current_timestep]

        factor = exp(-(previous_ratio - current_ratio)) - 1.0
        denoised_x = (previous_noise_std / current_noise_std) * x - (factor * previous_scale_factor) * noise
        return denoised_x

    def multistep_dpm_solver_second_order_update(self, x: Tensor, step: int) -> Tensor:
        """Applies a second-order backward Euler update to the input data `x`.

        Args:
            x: The input data.
            step: The current step.

        Returns:
            The denoised version of the input data `x`.
        """
        previous_timestep = self.timesteps[step + 1] if step < self.num_inference_steps - 1 else tensor([0])
        current_timestep = self.timesteps[step]
        next_timestep = self.timesteps[step - 1]

        current_data_estimation = self.estimated_data[-1]
        next_data_estimation = self.estimated_data[-2]

        previous_ratio = self.signal_to_noise_ratios[previous_timestep]
        current_ratio = self.signal_to_noise_ratios[current_timestep]
        next_ratio = self.signal_to_noise_ratios[next_timestep]

        previous_scale_factor = self.cumulative_scale_factors[previous_timestep]
        previous_noise_std = self.noise_std[previous_timestep]
        current_noise_std = self.noise_std[current_timestep]

        estimation_delta = (current_data_estimation - next_data_estimation) / (
            (current_ratio - next_ratio) / (previous_ratio - current_ratio)
        )
        factor = exp(-(previous_ratio - current_ratio)) - 1.0
        denoised_x = (
            (previous_noise_std / current_noise_std) * x
            - (factor * previous_scale_factor) * current_data_estimation
            - 0.5 * (factor * previous_scale_factor) * estimation_delta
        )
        return denoised_x

    def __call__(self, x: Tensor, predicted_noise: Tensor, step: int, generator: Generator | None = None) -> Tensor:
<<<<<<< HEAD
        # We pass forward to give the ability to
        # dynamically change the behavior of the solver
        # using the sharding_manager
        # TODO: change the Scheduler abstract class
        return self.forward(x, predicted_noise, step, generator)

    def forward(self, x: Tensor, predicted_noise: Tensor, step: int, generator: Generator | None = None) -> Tensor:
        """
        Represents one step of the backward diffusion process that iteratively denoises the input data `x`.
=======
        """Apply one step of the backward diffusion process.

        Note:
            This method works by estimating the denoised version of `x` and applying either a first-order or second-order
            backward Euler update, which is a numerical method commonly used to solve ordinary differential equations
            (ODEs).

        Args:
            x: The input data.
            predicted_noise: The predicted noise.
            step: The current step.
            generator: The random number generator.
>>>>>>> 35ef970c

        Returns:
            The denoised version of the input data `x`.
        """
        assert self.first_inference_step <= step < self.num_inference_steps, "invalid step {step}"

        current_timestep = self.timesteps[step]
        scale_factor, noise_ratio = self.cumulative_scale_factors[current_timestep], self.noise_std[current_timestep]
        estimated_denoised_data = (x - noise_ratio * predicted_noise) / scale_factor
        self.estimated_data.append(estimated_denoised_data)

        if step == self.first_inference_step or (self.last_step_first_order and step == self.num_inference_steps - 1):
            return self.dpm_solver_first_order_update(x=x, noise=estimated_denoised_data, step=step)

        return self.multistep_dpm_solver_second_order_update(x=x, step=step)<|MERGE_RESOLUTION|>--- conflicted
+++ resolved
@@ -140,17 +140,6 @@
         return denoised_x
 
     def __call__(self, x: Tensor, predicted_noise: Tensor, step: int, generator: Generator | None = None) -> Tensor:
-<<<<<<< HEAD
-        # We pass forward to give the ability to
-        # dynamically change the behavior of the solver
-        # using the sharding_manager
-        # TODO: change the Scheduler abstract class
-        return self.forward(x, predicted_noise, step, generator)
-
-    def forward(self, x: Tensor, predicted_noise: Tensor, step: int, generator: Generator | None = None) -> Tensor:
-        """
-        Represents one step of the backward diffusion process that iteratively denoises the input data `x`.
-=======
         """Apply one step of the backward diffusion process.
 
         Note:
@@ -163,7 +152,6 @@
             predicted_noise: The predicted noise.
             step: The current step.
             generator: The random number generator.
->>>>>>> 35ef970c
 
         Returns:
             The denoised version of the input data `x`.
