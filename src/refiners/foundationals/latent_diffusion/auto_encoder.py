from PIL import Image
from torch import Tensor, device as Device, dtype as DType

from refiners.fluxion.context import Contexts
from refiners.fluxion.layers import (
    Chain,
    Conv2d,
    Conv3d,
    Downsample,
    GroupNorm,
    Identity,
    Residual,
    SelfAttention2d,
    SiLU,
    Slicing,
    Sum,
    Upsample,
)
from refiners.fluxion.utils import images_to_tensor, tensor_to_images


class Resnet(Sum):
    def __init__(
        self,
        in_channels: int,
        out_channels: int,
        num_groups: int = 32,
        spatial_dims: int = 2,
        device: Device | str | None = None,
        dtype: DType | None = None,
    ):
        self.in_channels = in_channels
        self.out_channels = out_channels
        if spatial_dims == 2:
            Conv = Conv2d
        elif spatial_dims == 3:
            Conv = Conv3d
        else:
            raise ValueError(f"Unsupported spatial dimension {spatial_dims}")
        
        shortcut = (
            Conv(in_channels=in_channels, out_channels=out_channels, kernel_size=1, device=device, dtype=dtype)
            if in_channels != out_channels
            else Identity()
        )
        super().__init__(
            shortcut,
            Chain(
                GroupNorm(channels=in_channels, num_groups=num_groups, device=device, dtype=dtype),
                SiLU(),
                Conv(
                    in_channels=in_channels,
                    out_channels=out_channels,
                    kernel_size=3,
                    padding=1,
                    device=device,
                    dtype=dtype,
                ),
                GroupNorm(channels=out_channels, num_groups=num_groups, device=device, dtype=dtype),
                SiLU(),
                Conv(
                    in_channels=out_channels,
                    out_channels=out_channels,
                    kernel_size=3,
                    padding=1,
                    device=device,
                    dtype=dtype,
                ),
            ),
        )


class Encoder(Chain):
    def __init__(self, device: Device | str | None = None, dtype: DType | None = None) -> None:
        resnet_sizes: list[int] = [128, 256, 512, 512, 512]
        input_channels: int = 3
<<<<<<< HEAD
        spatial_dims: int = 2
=======
        num_groups: int = 32
>>>>>>> 92df72b6
        latent_dim: int = 8
        resnet_layers: list[Chain] = [
            Chain(
                [
                    Resnet(
                        in_channels=resnet_sizes[i - 1] if i > 0 else resnet_sizes[0],
                        out_channels=resnet_sizes[i],
                        num_groups=num_groups,
                        device=device,
                        dtype=dtype,
                    ),
                    Resnet(
                        in_channels=resnet_sizes[i],
                        num_groups=num_groups,
                        out_channels=resnet_sizes[i],
                        device=device,
                        dtype=dtype,
                    ),
                ]
            )
            for i in range(len(resnet_sizes))
        ]
        for _, layer in zip(range(3), resnet_layers):
            channels: int = layer[-1].out_channels  # type: ignore
            layer.append(Downsample(channels=channels, scale_factor=2, device=device, dtype=dtype))

        attention_layer = Residual(
            GroupNorm(channels=resnet_sizes[-1], num_groups=num_groups, eps=1e-6, device=device, dtype=dtype),
            SelfAttention2d(channels=resnet_sizes[-1], device=device, dtype=dtype),
        )
        resnet_layers[-1].insert_after_type(Resnet, attention_layer)
        super().__init__(
            Conv2d(
                in_channels=input_channels,
                out_channels=resnet_sizes[0],
                kernel_size=3,
                padding=1,
                device=device,
                dtype=dtype,
            ),
            Chain(*resnet_layers),
            Chain(
                GroupNorm(channels=resnet_sizes[-1], num_groups=num_groups, eps=1e-6, device=device, dtype=dtype),
                SiLU(),
                Conv2d(
                    in_channels=resnet_sizes[-1],
                    out_channels=latent_dim,
                    kernel_size=3,
                    padding=1,
                    device=device,
                    dtype=dtype,
                ),
            ),
            Chain(
                Conv2d(in_channels=latent_dim, out_channels=latent_dim, kernel_size=1, device=device, dtype=dtype),
                Slicing(dim=1, end=4),
            ),
        )

    def init_context(self) -> Contexts:
        return {"sampling": {"shapes": []}}


class Decoder(Chain):
    def __init__(self, device: Device | str | None = None, dtype: DType | None = None) -> None:
        self.resnet_sizes: list[int] = [128, 256, 512, 512, 512]
        self.latent_dim: int = 4
        self.output_channels: int = 3
        num_groups: int = 32
        resnet_sizes = self.resnet_sizes[::-1]
        resnet_layers: list[Chain] = [
            (
                Chain(
                    [
                        Resnet(
                            in_channels=resnet_sizes[i - 1],
                            out_channels=resnet_sizes[i],
                            num_groups=num_groups,
                            device=device,
                            dtype=dtype,
                        )
                        if i > 0
                        else Identity(),
                        Resnet(
                            in_channels=resnet_sizes[i],
                            out_channels=resnet_sizes[i],
                            num_groups=num_groups,
                            device=device,
                            dtype=dtype,
                        ),
                        Resnet(
                            in_channels=resnet_sizes[i],
                            out_channels=resnet_sizes[i],
                            num_groups=num_groups,
                            device=device,
                            dtype=dtype,
                        ),
                    ]
                )
            )
            for i in range(len(resnet_sizes))
        ]
        attention_layer = Residual(
            GroupNorm(channels=resnet_sizes[0], num_groups=num_groups, eps=1e-6, device=device, dtype=dtype),
            SelfAttention2d(channels=resnet_sizes[0], device=device, dtype=dtype),
        )
        resnet_layers[0].insert(1, attention_layer)
        for _, layer in zip(range(3), resnet_layers[1:]):
            channels: int = layer[-1].out_channels
            layer.insert(-1, Upsample(channels=channels, upsample_factor=2, device=device, dtype=dtype))
        super().__init__(
            Conv2d(
                in_channels=self.latent_dim, out_channels=self.latent_dim, kernel_size=1, device=device, dtype=dtype
            ),
            Conv2d(
                in_channels=self.latent_dim,
                out_channels=resnet_sizes[0],
                kernel_size=3,
                padding=1,
                device=device,
                dtype=dtype,
            ),
            Chain(*resnet_layers),
            Chain(
                GroupNorm(channels=resnet_sizes[-1], num_groups=num_groups, eps=1e-6, device=device, dtype=dtype),
                SiLU(),
                Conv2d(
                    in_channels=resnet_sizes[-1],
                    out_channels=self.output_channels,
                    kernel_size=3,
                    padding=1,
                    device=device,
                    dtype=dtype,
                ),
            ),
        )


class LatentDiffusionAutoencoder(Chain):
    encoder_scale = 0.18125

    def __init__(
        self,
        device: Device | str | None = None,
        dtype: DType | None = None,
    ) -> None:
        super().__init__(
            Encoder(device=device, dtype=dtype),
            Decoder(device=device, dtype=dtype),
        )

    def encode(self, x: Tensor) -> Tensor:
        encoder = self[0]
        x = self.encoder_scale * encoder(x)
        return x

    def decode(self, x: Tensor) -> Tensor:
        decoder = self[1]
        x = decoder(x / self.encoder_scale)
        return x

    def image_to_latent(self, image: Image.Image) -> Tensor:
        return self.images_to_latents([image])

    def images_to_latents(self, images: list[Image.Image]) -> Tensor:
        x = images_to_tensor(images)
        x = 2 * x - 1
        return self.encode(x)
    
    # backward-compatibility alias
    def decode_latents(self, x: Tensor) -> Image.Image:
        return self.latent_to_image(x)

    def latent_to_image(self, x: Tensor) -> Image.Image:
        if x.shape[0] != 1:
            raise ValueError(f"Expected batch size of 1, got {x.shape[0]}")

        return self.latents_to_images(x)[0]

    def latents_to_images(self, x: Tensor) -> list[Image.Image]:
        x = self.decode(x)
        x = (x + 1) / 2
        return tensor_to_images(x)<|MERGE_RESOLUTION|>--- conflicted
+++ resolved
@@ -7,14 +7,17 @@
     Conv2d,
     Conv3d,
     Downsample,
+    Downsample3d,
     GroupNorm,
     Identity,
     Residual,
     SelfAttention2d,
+    SelfAttention3d,
     SiLU,
     Slicing,
     Sum,
     Upsample,
+    Upsample3d,
 )
 from refiners.fluxion.utils import images_to_tensor, tensor_to_images
 
@@ -71,15 +74,28 @@
 
 
 class Encoder(Chain):
-    def __init__(self, device: Device | str | None = None, dtype: DType | None = None) -> None:
-        resnet_sizes: list[int] = [128, 256, 512, 512, 512]
-        input_channels: int = 3
-<<<<<<< HEAD
-        spatial_dims: int = 2
-=======
-        num_groups: int = 32
->>>>>>> 92df72b6
-        latent_dim: int = 8
+    def __init__(self, 
+        spatial_dims: int = 2, 
+        num_groups: int = 32, 
+        resnet_sizes: list[int] = [128, 256, 512, 512, 512],
+        input_channels: int = 3,
+        n_down_samples: int = 3,
+        latent_dim: int = 8,
+        slide_end: int = 4,
+        device: Device | str | None = None, 
+        dtype: DType | None = None,        
+    ) -> None:
+        if spatial_dims == 2:
+            Conv = Conv2d
+            SelfAttention = SelfAttention2d
+            Dsample = Downsample
+        elif spatial_dims == 3:
+            Conv = Conv3d
+            SelfAttention = SelfAttention3d
+            Dsample = Downsample3d
+        else:
+            raise ValueError(f"Unsupported spatial dimension {spatial_dims}")
+        
         resnet_layers: list[Chain] = [
             Chain(
                 [
@@ -87,6 +103,7 @@
                         in_channels=resnet_sizes[i - 1] if i > 0 else resnet_sizes[0],
                         out_channels=resnet_sizes[i],
                         num_groups=num_groups,
+                        spatial_dims=spatial_dims,
                         device=device,
                         dtype=dtype,
                     ),
@@ -94,6 +111,7 @@
                         in_channels=resnet_sizes[i],
                         num_groups=num_groups,
                         out_channels=resnet_sizes[i],
+                        spatial_dims=spatial_dims,                        
                         device=device,
                         dtype=dtype,
                     ),
@@ -101,17 +119,17 @@
             )
             for i in range(len(resnet_sizes))
         ]
-        for _, layer in zip(range(3), resnet_layers):
+        for _, layer in zip(range(n_down_samples), resnet_layers):
             channels: int = layer[-1].out_channels  # type: ignore
-            layer.append(Downsample(channels=channels, scale_factor=2, device=device, dtype=dtype))
+            layer.append(Dsample(channels=channels, scale_factor=2, device=device, dtype=dtype))
 
         attention_layer = Residual(
             GroupNorm(channels=resnet_sizes[-1], num_groups=num_groups, eps=1e-6, device=device, dtype=dtype),
-            SelfAttention2d(channels=resnet_sizes[-1], device=device, dtype=dtype),
+            SelfAttention(channels=resnet_sizes[-1], device=device, dtype=dtype),
         )
         resnet_layers[-1].insert_after_type(Resnet, attention_layer)
         super().__init__(
-            Conv2d(
+            Conv(
                 in_channels=input_channels,
                 out_channels=resnet_sizes[0],
                 kernel_size=3,
@@ -123,7 +141,7 @@
             Chain(
                 GroupNorm(channels=resnet_sizes[-1], num_groups=num_groups, eps=1e-6, device=device, dtype=dtype),
                 SiLU(),
-                Conv2d(
+                Conv(
                     in_channels=resnet_sizes[-1],
                     out_channels=latent_dim,
                     kernel_size=3,
@@ -133,8 +151,8 @@
                 ),
             ),
             Chain(
-                Conv2d(in_channels=latent_dim, out_channels=latent_dim, kernel_size=1, device=device, dtype=dtype),
-                Slicing(dim=1, end=4),
+                Conv(in_channels=latent_dim, out_channels=latent_dim, kernel_size=1, device=device, dtype=dtype),
+                Slicing(dim=1, end=slide_end),
             ),
         )
 
@@ -143,12 +161,30 @@
 
 
 class Decoder(Chain):
-    def __init__(self, device: Device | str | None = None, dtype: DType | None = None) -> None:
-        self.resnet_sizes: list[int] = [128, 256, 512, 512, 512]
-        self.latent_dim: int = 4
-        self.output_channels: int = 3
-        num_groups: int = 32
-        resnet_sizes = self.resnet_sizes[::-1]
+    def __init__(self, 
+        spatial_dims: int = 2, 
+        num_groups: int = 32, 
+        resnet_sizes: list[int] = [128, 256, 512, 512, 512],
+        output_channels: int = 3,
+        latent_dim: int = 8,
+        n_up_samples: int = 3,
+        device: Device | str | None = None, 
+        dtype: DType | None = None,     
+    ) -> None:    
+                     
+        if spatial_dims == 2:
+            Conv = Conv2d
+            SelfAttention = SelfAttention2d
+            Usample = Upsample
+        elif spatial_dims == 3:
+            Conv = Conv3d
+            SelfAttention = SelfAttention3d
+            Usample = Upsample3d
+        else:
+            raise ValueError(f"Unsupported spatial dimension {spatial_dims}")
+         
+        resnet_sizes = resnet_sizes[::-1]
+        
         resnet_layers: list[Chain] = [
             (
                 Chain(
@@ -157,6 +193,7 @@
                             in_channels=resnet_sizes[i - 1],
                             out_channels=resnet_sizes[i],
                             num_groups=num_groups,
+                            spatial_dims=spatial_dims,
                             device=device,
                             dtype=dtype,
                         )
@@ -166,6 +203,7 @@
                             in_channels=resnet_sizes[i],
                             out_channels=resnet_sizes[i],
                             num_groups=num_groups,
+                            spatial_dims=spatial_dims,
                             device=device,
                             dtype=dtype,
                         ),
@@ -173,6 +211,7 @@
                             in_channels=resnet_sizes[i],
                             out_channels=resnet_sizes[i],
                             num_groups=num_groups,
+                            spatial_dims=spatial_dims,
                             device=device,
                             dtype=dtype,
                         ),
@@ -183,18 +222,22 @@
         ]
         attention_layer = Residual(
             GroupNorm(channels=resnet_sizes[0], num_groups=num_groups, eps=1e-6, device=device, dtype=dtype),
-            SelfAttention2d(channels=resnet_sizes[0], device=device, dtype=dtype),
+            SelfAttention(channels=resnet_sizes[0], device=device, dtype=dtype),
         )
         resnet_layers[0].insert(1, attention_layer)
-        for _, layer in zip(range(3), resnet_layers[1:]):
+        if n_up_samples > len(resnet_layers) - 1:
+            raise ValueError(
+                f"Number of up-samples ({n_up_samples}) must be less than or equal to the number of resnet layers - 1 ({len(resnet_layers)})"
+            )
+        for _, layer in zip(range(n_up_samples), resnet_layers[1:]):
             channels: int = layer[-1].out_channels
-            layer.insert(-1, Upsample(channels=channels, upsample_factor=2, device=device, dtype=dtype))
+            layer.insert(-1, Usample(channels=channels, upsample_factor=2, device=device, dtype=dtype))
         super().__init__(
-            Conv2d(
-                in_channels=self.latent_dim, out_channels=self.latent_dim, kernel_size=1, device=device, dtype=dtype
-            ),
-            Conv2d(
-                in_channels=self.latent_dim,
+            Conv(
+                in_channels=latent_dim, out_channels=latent_dim, kernel_size=1, device=device, dtype=dtype
+            ),
+            Conv(
+                in_channels=latent_dim,
                 out_channels=resnet_sizes[0],
                 kernel_size=3,
                 padding=1,
@@ -205,9 +248,9 @@
             Chain(
                 GroupNorm(channels=resnet_sizes[-1], num_groups=num_groups, eps=1e-6, device=device, dtype=dtype),
                 SiLU(),
-                Conv2d(
+                Conv(
                     in_channels=resnet_sizes[-1],
-                    out_channels=self.output_channels,
+                    out_channels=output_channels,
                     kernel_size=3,
                     padding=1,
                     device=device,
