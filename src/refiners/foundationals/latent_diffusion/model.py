from abc import ABC, abstractmethod
from typing import TypeVar

import torch
from PIL import Image
from torch import Tensor

import refiners.fluxion.layers as fl
from refiners.foundationals.latent_diffusion.auto_encoder import LatentDiffusionAutoencoder
from refiners.foundationals.latent_diffusion.solvers import Solver

TLatentDiffusionModel = TypeVar("TLatentDiffusionModel", bound="LatentDiffusionModel")


class LatentDiffusionModel(fl.Module, ABC):
    def __init__(
<<<<<<< HEAD
        self, unet: fl.Module, lda: LatentDiffusionAutoencoder, clip_text_encoder: fl.Module, solver: Solver
=======
        self,
        unet: fl.Chain,
        lda: LatentDiffusionAutoencoder,
        clip_text_encoder: fl.Chain,
        solver: Solver,
        device: Device | str = "cpu",
        dtype: DType = torch.float32,
>>>>>>> df620b6f
    ) -> None:
        super().__init__()
        self.unet = unet
        self.lda = lda
        self.clip_text_encoder = clip_text_encoder
        self.solver = solver

    def set_inference_steps(self, num_steps: int, first_step: int = 0) -> None:
        self.solver = self.solver.rebuild(num_inference_steps=num_steps, first_inference_step=first_step)

    def init_latents(
        self,
        size: tuple[int, int],
        init_image: Image.Image | None = None,
        noise: Tensor | None = None,
    ) -> Tensor:
        height, width = size
        if noise is None:
            noise = torch.randn(1, 4, height // 8, width // 8)
        assert list(noise.shape[2:]) == [
            height // 8,
            width // 8,
        ], f"noise shape is not compatible: {noise.shape}, with size: {size}"
        if init_image is None:
            return noise
        encoded_image = self.lda.image_to_latents(image=init_image.resize(size=(width, height)))
        return self.solver.add_noise(
            x=encoded_image,
            noise=noise,
            step=self.solver.first_inference_step,
        )

    @property
    def steps(self) -> list[int]:
        return self.solver.inference_steps

    @abstractmethod
    def set_unet_context(self, *, timestep: Tensor, clip_text_embedding: Tensor, **_: Tensor) -> None:
        ...

    @abstractmethod
    def set_self_attention_guidance(self, enable: bool, scale: float = 1.0) -> None:
        ...

    @abstractmethod
    def has_self_attention_guidance(self) -> bool:
        ...

    @abstractmethod
    def compute_self_attention_guidance(
        self, x: Tensor, noise: Tensor, step: int, *, clip_text_embedding: Tensor, **kwargs: Tensor
    ) -> Tensor:
        ...

    def forward(
        self, x: Tensor, step: int, *, clip_text_embedding: Tensor, condition_scale: float = 7.5, **kwargs: Tensor
    ) -> Tensor:
        timestep = self.solver.timesteps[step].unsqueeze(dim=0)
        self.set_unet_context(timestep=timestep, clip_text_embedding=clip_text_embedding, **kwargs)

        latents = torch.cat(tensors=(x, x))  # for classifier-free guidance
        # scale latents for solvers that need it
        latents = self.solver.scale_model_input(latents, step=step)
        unconditional_prediction, conditional_prediction = self.unet(latents).chunk(2)

        # classifier-free guidance
        predicted_noise = unconditional_prediction + condition_scale * (
            conditional_prediction - unconditional_prediction
        )
        x = x.narrow(dim=1, start=0, length=4)  # support > 4 channels for inpainting

        if self.has_self_attention_guidance():
            predicted_noise += self.compute_self_attention_guidance(
                x=x, noise=unconditional_prediction, step=step, clip_text_embedding=clip_text_embedding, **kwargs
            )

        return self.solver(x, predicted_noise=predicted_noise, step=step)

    def structural_copy(self: TLatentDiffusionModel) -> TLatentDiffusionModel:
        return self.__class__(
            unet=self.unet.structural_copy(),
            lda=self.lda.structural_copy(),
            clip_text_encoder=self.clip_text_encoder.structural_copy(),
            solver=self.solver
        )<|MERGE_RESOLUTION|>--- conflicted
+++ resolved
@@ -14,17 +14,7 @@
 
 class LatentDiffusionModel(fl.Module, ABC):
     def __init__(
-<<<<<<< HEAD
         self, unet: fl.Module, lda: LatentDiffusionAutoencoder, clip_text_encoder: fl.Module, solver: Solver
-=======
-        self,
-        unet: fl.Chain,
-        lda: LatentDiffusionAutoencoder,
-        clip_text_encoder: fl.Chain,
-        solver: Solver,
-        device: Device | str = "cpu",
-        dtype: DType = torch.float32,
->>>>>>> df620b6f
     ) -> None:
         super().__init__()
         self.unet = unet
