from abc import ABC, abstractmethod
from typing import TypeVar

import torch
from PIL import Image
from torch import Tensor

import refiners.fluxion.layers as fl
from refiners.foundationals.latent_diffusion.auto_encoder import LatentDiffusionAutoencoder
from refiners.foundationals.latent_diffusion.solvers import Solver

T = TypeVar("T", bound="fl.Module")

TLatentDiffusionModel = TypeVar("TLatentDiffusionModel", bound="LatentDiffusionModel")


class LatentDiffusionModel(fl.Module, ABC):
    def __init__(
<<<<<<< HEAD
        self, unet: fl.Module, lda: LatentDiffusionAutoencoder, clip_text_encoder: fl.Module, scheduler: Scheduler
    ) -> None:
        super().__init__()
        self.unet = unet
        self.lda = lda
        self.clip_text_encoder = clip_text_encoder
        self.scheduler = scheduler
=======
        self,
        unet: fl.Module,
        lda: LatentDiffusionAutoencoder,
        clip_text_encoder: fl.Module,
        solver: Solver,
        device: Device | str = "cpu",
        dtype: DType = torch.float32,
    ) -> None:
        super().__init__()
        self.device: Device = device if isinstance(device, Device) else Device(device=device)
        self.dtype = dtype
        self.unet = unet.to(device=self.device, dtype=self.dtype)
        self.lda = lda.to(device=self.device, dtype=self.dtype)
        self.clip_text_encoder = clip_text_encoder.to(device=self.device, dtype=self.dtype)
        self.solver = solver.to(device=self.device, dtype=self.dtype)
>>>>>>> 637e36d1

    def set_inference_steps(self, num_steps: int, first_step: int = 0) -> None:
        self.solver = self.solver.rebuild(num_inference_steps=num_steps, first_inference_step=first_step)

    def init_latents(
        self,
        size: tuple[int, int],
        init_image: Image.Image | None = None,
        noise: Tensor | None = None,
    ) -> Tensor:
        height, width = size
        if noise is None:
            noise = torch.randn(1, 4, height // 8, width // 8)
        assert list(noise.shape[2:]) == [
            height // 8,
            width // 8,
        ], f"noise shape is not compatible: {noise.shape}, with size: {size}"
        if init_image is None:
            return noise
<<<<<<< HEAD
        encoded_image = self.lda.image_to_latent(image=init_image.resize(size=(width, height)))
        return self.scheduler.add_noise(
=======
        encoded_image = self.lda.image_to_latents(image=init_image.resize(size=(width, height)))
        return self.solver.add_noise(
>>>>>>> 637e36d1
            x=encoded_image,
            noise=noise,
            step=self.solver.first_inference_step,
        )

    @property
    def steps(self) -> list[int]:
        return self.solver.inference_steps

    @abstractmethod
    def set_unet_context(self, *, timestep: Tensor, clip_text_embedding: Tensor, **_: Tensor) -> None:
        ...

    @abstractmethod
    def set_self_attention_guidance(self, enable: bool, scale: float = 1.0) -> None:
        ...

    @abstractmethod
    def has_self_attention_guidance(self) -> bool:
        ...

    @abstractmethod
    def compute_self_attention_guidance(
        self, x: Tensor, noise: Tensor, step: int, *, clip_text_embedding: Tensor, **kwargs: Tensor
    ) -> Tensor:
        ...

    def forward(
        self, x: Tensor, step: int, *, clip_text_embedding: Tensor, condition_scale: float = 7.5, **kwargs: Tensor
    ) -> Tensor:
        timestep = self.solver.timesteps[step].unsqueeze(dim=0)
        self.set_unet_context(timestep=timestep, clip_text_embedding=clip_text_embedding, **kwargs)

        latents = torch.cat(tensors=(x, x))  # for classifier-free guidance
<<<<<<< HEAD

        # scale latents for schedulers that need it
        latents = self.scheduler.scale_model_input(latents, step=step)
=======
        # scale latents for solvers that need it
        latents = self.solver.scale_model_input(latents, step=step)
>>>>>>> 637e36d1
        unconditional_prediction, conditional_prediction = self.unet(latents).chunk(2)

        # classifier-free guidance
        predicted_noise = unconditional_prediction + condition_scale * (
            conditional_prediction - unconditional_prediction
        )
        x = x.narrow(dim=1, start=0, length=4)  # support > 4 channels for inpainting

        if self.has_self_attention_guidance():
            predicted_noise += self.compute_self_attention_guidance(
                x=x, noise=unconditional_prediction, step=step, clip_text_embedding=clip_text_embedding, **kwargs
            )

        return self.solver(x, predicted_noise=predicted_noise, step=step)

    def structural_copy(self: TLatentDiffusionModel) -> TLatentDiffusionModel:
        return self.__class__(
            unet=self.unet.structural_copy(),
            lda=self.lda.structural_copy(),
            clip_text_encoder=self.clip_text_encoder.structural_copy(),
<<<<<<< HEAD
            scheduler=self.scheduler,
=======
            solver=self.solver,
            device=self.device,
            dtype=self.dtype,
>>>>>>> 637e36d1
        )<|MERGE_RESOLUTION|>--- conflicted
+++ resolved
@@ -16,31 +16,13 @@
 
 class LatentDiffusionModel(fl.Module, ABC):
     def __init__(
-<<<<<<< HEAD
-        self, unet: fl.Module, lda: LatentDiffusionAutoencoder, clip_text_encoder: fl.Module, scheduler: Scheduler
+        self, unet: fl.Module, lda: LatentDiffusionAutoencoder, clip_text_encoder: fl.Module, solver: Solver
     ) -> None:
         super().__init__()
         self.unet = unet
         self.lda = lda
         self.clip_text_encoder = clip_text_encoder
-        self.scheduler = scheduler
-=======
-        self,
-        unet: fl.Module,
-        lda: LatentDiffusionAutoencoder,
-        clip_text_encoder: fl.Module,
-        solver: Solver,
-        device: Device | str = "cpu",
-        dtype: DType = torch.float32,
-    ) -> None:
-        super().__init__()
-        self.device: Device = device if isinstance(device, Device) else Device(device=device)
-        self.dtype = dtype
-        self.unet = unet.to(device=self.device, dtype=self.dtype)
-        self.lda = lda.to(device=self.device, dtype=self.dtype)
-        self.clip_text_encoder = clip_text_encoder.to(device=self.device, dtype=self.dtype)
-        self.solver = solver.to(device=self.device, dtype=self.dtype)
->>>>>>> 637e36d1
+        self.solver = solver
 
     def set_inference_steps(self, num_steps: int, first_step: int = 0) -> None:
         self.solver = self.solver.rebuild(num_inference_steps=num_steps, first_inference_step=first_step)
@@ -60,13 +42,8 @@
         ], f"noise shape is not compatible: {noise.shape}, with size: {size}"
         if init_image is None:
             return noise
-<<<<<<< HEAD
-        encoded_image = self.lda.image_to_latent(image=init_image.resize(size=(width, height)))
-        return self.scheduler.add_noise(
-=======
         encoded_image = self.lda.image_to_latents(image=init_image.resize(size=(width, height)))
         return self.solver.add_noise(
->>>>>>> 637e36d1
             x=encoded_image,
             noise=noise,
             step=self.solver.first_inference_step,
@@ -101,14 +78,8 @@
         self.set_unet_context(timestep=timestep, clip_text_embedding=clip_text_embedding, **kwargs)
 
         latents = torch.cat(tensors=(x, x))  # for classifier-free guidance
-<<<<<<< HEAD
-
-        # scale latents for schedulers that need it
-        latents = self.scheduler.scale_model_input(latents, step=step)
-=======
         # scale latents for solvers that need it
         latents = self.solver.scale_model_input(latents, step=step)
->>>>>>> 637e36d1
         unconditional_prediction, conditional_prediction = self.unet(latents).chunk(2)
 
         # classifier-free guidance
@@ -129,11 +100,5 @@
             unet=self.unet.structural_copy(),
             lda=self.lda.structural_copy(),
             clip_text_encoder=self.clip_text_encoder.structural_copy(),
-<<<<<<< HEAD
-            scheduler=self.scheduler,
-=======
-            solver=self.solver,
-            device=self.device,
-            dtype=self.dtype,
->>>>>>> 637e36d1
+            solver=self.solver
         )