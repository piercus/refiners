import numpy as np
import torch
from PIL import Image
from torch import Tensor, cat, device as Device, dtype as DType

from refiners.fluxion.utils import image_to_tensor, interpolate
from refiners.foundationals.clip.text_encoder import CLIPTextEncoderL
from refiners.foundationals.latent_diffusion.auto_encoder import LatentDiffusionAutoencoder
from refiners.foundationals.latent_diffusion.model import LatentDiffusionModel
from refiners.foundationals.latent_diffusion.solvers import DPMSolver, Solver
from refiners.foundationals.latent_diffusion.stable_diffusion_1.self_attention_guidance import SD1SAGAdapter
from refiners.foundationals.latent_diffusion.stable_diffusion_1.unet import SD1UNet


class SD1Autoencoder(LatentDiffusionAutoencoder):
    """Stable Diffusion 1.5 autoencoder model.

    Attributes:
        encoder_scale: The encoder scale to use.
    """

    encoder_scale: float = 0.18215


class StableDiffusion_1(LatentDiffusionModel):
    """Stable Diffusion 1.5 model.

    Attributes:
        unet: The U-Net model.
        clip_text_encoder: The text encoder.
        lda: The image autoencoder.
    """

    unet: SD1UNet
    clip_text_encoder: CLIPTextEncoderL
    lda: SD1Autoencoder

    def __init__(
        self,
        unet: SD1UNet | None = None,
        lda: SD1Autoencoder | None = None,
        clip_text_encoder: CLIPTextEncoderL | None = None,
        solver: Solver | None = None,
        device: Device | str = "cpu",
        dtype: DType = torch.float32,
    ) -> None:
<<<<<<< HEAD
        unet = unet or SD1UNet(in_channels=4, device=device, dtype=dtype)
        lda = lda or SD1Autoencoder(device=device, dtype=dtype)
        clip_text_encoder = clip_text_encoder or CLIPTextEncoderL(device=device, dtype=dtype)
        solver = solver or DPMSolver(num_inference_steps=30, device=device, dtype=dtype)
        super().__init__(unet=unet, lda=lda, clip_text_encoder=clip_text_encoder, solver=solver)
=======
        """Initializes the model.

        Args:
            unet: The SD1UNet U-Net model to use.
            lda: The SD1Autoencoder image autoencoder to use.
            clip_text_encoder: The CLIPTextEncoderL text encoder to use.
            solver: The solver to use.
            device: The PyTorch device to use.
            dtype: The PyTorch data type to use.
        """
        unet = unet or SD1UNet(in_channels=4)
        lda = lda or SD1Autoencoder()
        clip_text_encoder = clip_text_encoder or CLIPTextEncoderL()
        solver = solver or DPMSolver(num_inference_steps=30)

        super().__init__(
            unet=unet,
            lda=lda,
            clip_text_encoder=clip_text_encoder,
            solver=solver,
            device=device,
            dtype=dtype,
        )
>>>>>>> 35ef970c

    def compute_clip_text_embedding(self, text: str | list[str], negative_text: str | list[str] = "") -> Tensor:
        """Compute the CLIP text embedding associated with the given prompt and negative prompt.

        Args:
            text: The prompt to compute the CLIP text embedding of.
            negative_text: The negative prompt to compute the CLIP text embedding of.
                If not provided, the negative prompt is assumed to be empty (i.e., `""`).
        """
        conditional_embedding = self.clip_text_encoder(text)
        if text == negative_text:
            negative_embedding = conditional_embedding
        else:
            if isinstance(text, list) and isinstance(negative_text, list):
                assert len(text) == len(
                    negative_text
                ), "The length of the text list and negative_text should be the same"

            if isinstance(negative_text, str) and isinstance(text, list):
                negative_text = [negative_text] * len(text)

            negative_embedding = self.clip_text_encoder(negative_text)

        return cat((negative_embedding, conditional_embedding))

    def set_unet_context(self, *, timestep: Tensor, clip_text_embedding: Tensor, **_: Tensor) -> None:
        """Set the various context parameters required by the U-Net model.

        Args:
            timestep: The timestep tensor to use.
            clip_text_embedding: The CLIP text embedding tensor to use.
        """
        self.unet.set_timestep(timestep=timestep)
        self.unet.set_clip_text_embedding(clip_text_embedding=clip_text_embedding)

    def set_self_attention_guidance(self, enable: bool, scale: float = 1.0) -> None:
        """Set whether to enable self-attention guidance.

        See [[arXiv:2210.00939] Improving Sample Quality of Diffusion Models Using Self-Attention Guidance](https://arxiv.org/abs/2210.00939)
        for more details.

        Args:
            enable: Whether to enable self-attention guidance.
            scale: The scale to use.
        """
        if enable:
            if sag := self._find_sag_adapter():
                sag.scale = scale
            else:
                SD1SAGAdapter(target=self.unet, scale=scale).inject()
        else:
            if sag := self._find_sag_adapter():
                sag.eject()

    def has_self_attention_guidance(self) -> bool:
        """Whether the model has self-attention guidance or not."""
        return self._find_sag_adapter() is not None

    def _find_sag_adapter(self) -> SD1SAGAdapter | None:
        """Finds the self-attention guidance adapter, if any."""
        for p in self.unet.get_parents():
            if isinstance(p, SD1SAGAdapter):
                return p
        return None

    def compute_self_attention_guidance(
        self, x: Tensor, noise: Tensor, step: int, *, clip_text_embedding: Tensor, **kwargs: Tensor
    ) -> Tensor:
        """Compute the self-attention guidance.

        Args:
            x: The input tensor.
            noise: The noise tensor.
            step: The step to compute the self-attention guidance at.
            clip_text_embedding: The CLIP text embedding to compute the self-attention guidance with.

        Returns:
            The computed self-attention guidance.
        """
        sag = self._find_sag_adapter()
        assert sag is not None

        degraded_latents = sag.compute_degraded_latents(
            solver=self.solver,
            latents=x,
            noise=noise,
            step=step,
            classifier_free_guidance=True,
        )

        timestep = self.solver.timesteps[step].unsqueeze(dim=0)
        negative_embedding, _ = clip_text_embedding.chunk(2)
        self.set_unet_context(timestep=timestep, clip_text_embedding=negative_embedding, **kwargs)
        if "ip_adapter" in self.unet.provider.contexts:
            # this implementation is a bit hacky, it should be refactored in the future
            ip_adapter_context = self.unet.use_context("ip_adapter")
            image_embedding_copy = ip_adapter_context["clip_image_embedding"].clone()
            ip_adapter_context["clip_image_embedding"], _ = ip_adapter_context["clip_image_embedding"].chunk(2)
            degraded_noise = self.unet(degraded_latents)
            ip_adapter_context["clip_image_embedding"] = image_embedding_copy
        else:
            degraded_noise = self.unet(degraded_latents)

        return sag.scale * (noise - degraded_noise)


class StableDiffusion_1_Inpainting(StableDiffusion_1):
    """Stable Diffusion 1.5 inpainting model.

    Attributes:
        unet: The U-Net model.
        clip_text_encoder: The text encoder.
        lda: The image autoencoder.
    """

    def __init__(
        self,
        unet: SD1UNet | None = None,
        lda: SD1Autoencoder | None = None,
        clip_text_encoder: CLIPTextEncoderL | None = None,
        solver: Solver | None = None,
        device: Device | str = "cpu",
        dtype: DType = torch.float32,
    ) -> None:
        self.mask_latents: Tensor | None = None
        self.target_image_latents: Tensor | None = None
        super().__init__(
            unet=unet, lda=lda, clip_text_encoder=clip_text_encoder, solver=solver, device=device, dtype=dtype
        )

    def forward(
        self, x: Tensor, step: int, *, clip_text_embedding: Tensor, condition_scale: float = 7.5, **_: Tensor
    ) -> Tensor:
        assert self.mask_latents is not None
        assert self.target_image_latents is not None
        x = torch.cat(tensors=(x, self.mask_latents, self.target_image_latents), dim=1)
        return super().forward(
            x=x,
            step=step,
            clip_text_embedding=clip_text_embedding,
            condition_scale=condition_scale,
        )

    def set_inpainting_conditions(
        self,
        target_image: Image.Image,
        mask: Image.Image,
        latents_size: tuple[int, int] = (64, 64),
    ) -> tuple[Tensor, Tensor]:
        """Set the inpainting conditions.

        Args:
            target_image: The target image to inpaint.
            mask: The mask to use for inpainting.
            latents_size: The size of the latents to use.

        Returns:
            The mask latents and the target image latents.
        """
        target_image = target_image.convert(mode="RGB")
        mask = mask.convert(mode="L")

        mask_tensor = torch.tensor(data=np.array(object=mask).astype(dtype=np.float32) / 255.0).to(device=self.device)
        mask_tensor = (mask_tensor > 0.5).unsqueeze(dim=0).unsqueeze(dim=0).to(dtype=self.dtype)
        self.mask_latents = interpolate(x=mask_tensor, factor=torch.Size(latents_size))

        init_image_tensor = image_to_tensor(image=target_image, device=self.device, dtype=self.dtype) * 2 - 1
        masked_init_image = init_image_tensor * (1 - mask_tensor)
        self.target_image_latents = self.lda.encode(x=masked_init_image)

        return self.mask_latents, self.target_image_latents

    def compute_self_attention_guidance(
        self, x: Tensor, noise: Tensor, step: int, *, clip_text_embedding: Tensor, **kwargs: Tensor
    ) -> Tensor:
        """Compute the self-attention guidance.

        Args:
            x: The input tensor.
            noise: The noise tensor.
            step: The step to compute the self-attention guidance at.
            clip_text_embedding: The CLIP text embedding to compute the self-attention guidance with.

        Returns:
            The computed self-attention guidance.
        """
        sag = self._find_sag_adapter()
        assert sag is not None
        assert self.mask_latents is not None
        assert self.target_image_latents is not None

        degraded_latents = sag.compute_degraded_latents(
            solver=self.solver,
            latents=x,
            noise=noise,
            step=step,
            classifier_free_guidance=True,
        )
        x = torch.cat(
            tensors=(degraded_latents, self.mask_latents, self.target_image_latents),
            dim=1,
        )

        timestep = self.solver.timesteps[step].unsqueeze(dim=0)
        negative_embedding, _ = clip_text_embedding.chunk(2)
        self.set_unet_context(timestep=timestep, clip_text_embedding=negative_embedding, **kwargs)

        if "ip_adapter" in self.unet.provider.contexts:
            # this implementation is a bit hacky, it should be refactored in the future
            ip_adapter_context = self.unet.use_context("ip_adapter")
            image_embedding_copy = ip_adapter_context["clip_image_embedding"].clone()
            ip_adapter_context["clip_image_embedding"], _ = ip_adapter_context["clip_image_embedding"].chunk(2)
            degraded_noise = self.unet(x)
            ip_adapter_context["clip_image_embedding"] = image_embedding_copy
        else:
            degraded_noise = self.unet(x)

        return sag.scale * (noise - degraded_noise)<|MERGE_RESOLUTION|>--- conflicted
+++ resolved
@@ -44,37 +44,11 @@
         device: Device | str = "cpu",
         dtype: DType = torch.float32,
     ) -> None:
-<<<<<<< HEAD
         unet = unet or SD1UNet(in_channels=4, device=device, dtype=dtype)
         lda = lda or SD1Autoencoder(device=device, dtype=dtype)
         clip_text_encoder = clip_text_encoder or CLIPTextEncoderL(device=device, dtype=dtype)
         solver = solver or DPMSolver(num_inference_steps=30, device=device, dtype=dtype)
         super().__init__(unet=unet, lda=lda, clip_text_encoder=clip_text_encoder, solver=solver)
-=======
-        """Initializes the model.
-
-        Args:
-            unet: The SD1UNet U-Net model to use.
-            lda: The SD1Autoencoder image autoencoder to use.
-            clip_text_encoder: The CLIPTextEncoderL text encoder to use.
-            solver: The solver to use.
-            device: The PyTorch device to use.
-            dtype: The PyTorch data type to use.
-        """
-        unet = unet or SD1UNet(in_channels=4)
-        lda = lda or SD1Autoencoder()
-        clip_text_encoder = clip_text_encoder or CLIPTextEncoderL()
-        solver = solver or DPMSolver(num_inference_steps=30)
-
-        super().__init__(
-            unet=unet,
-            lda=lda,
-            clip_text_encoder=clip_text_encoder,
-            solver=solver,
-            device=device,
-            dtype=dtype,
-        )
->>>>>>> 35ef970c
 
     def compute_clip_text_embedding(self, text: str | list[str], negative_text: str | list[str] = "") -> Tensor:
         """Compute the CLIP text embedding associated with the given prompt and negative prompt.
