[project]
name = "refiners"
version = "0.3.0"
description = "The simplest way to train and run adapters on top of foundation models"
authors = [{ name = "The Finegrain Team", email = "bonjour@lagon.tech" }]
license = "MIT"
dependencies = [
    "torch>=2.1.1",
    "safetensors>=0.4.0",
    "pillow>=10.1.0",
    "jaxtyping>=0.2.23",
    "packaging>=23.2",
<<<<<<< HEAD
    "scikit-learn[training]>=1.4.0",
=======
    "ruff>=0.2.0",
>>>>>>> 35ef970c
]
readme = "README.md"
requires-python = ">= 3.10"

[project.optional-dependencies]
training = [
    "bitsandbytes>=0.41.2.post2",
    "pydantic>=2.5.2",
    "prodigyopt>=1.0",
    "torchvision>=0.16.1",
    "loguru>=0.7.2",
    "wandb>=0.16.0",
    "datasets>=2.15.0",
    "tomli>=2.0.1"
]
test = [
    "diffusers>=0.26.1",
    "transformers>=4.35.2",
    "piq>=0.8.0",
    "invisible-watermark>=0.2.0",
    "torchvision>=0.16.1",
    # An unofficial Python package for Meta AI's Segment Anything Model:
    # https://github.com/opengeos/segment-anything
    "segment-anything-py>=1.0",
]
conversion = [
    "diffusers>=0.26.1",
    "transformers>=4.35.2",
    "segment-anything-py>=1.0",
    "requests>=2.26.0",
    "tqdm>=4.62.3",
]
doc = [
    # required by mkdocs to format the signatures
    "black>=24.1.1",
    "mkdocs-material>=9.5.6",
    "mkdocstrings[python]>=0.24.0",
    "mkdocs-literate-nav>=0.6.1",
]

[build-system]
requires = ["hatchling"]
build-backend = "hatchling.build"


[tool.rye]
managed = true
dev-dependencies = [
    "pyright==1.1.349",
    "ruff>=0.1.15",
    "docformatter>=1.7.5",
    "pytest>=8.0.0",
    "coverage>=7.4.1",
]


[tool.hatch.metadata]
allow-direct-references = true

[tool.rye.scripts]
lint = { chain = ["ruff format .", "ruff --fix ."] }
serve-docs = "mkdocs serve"
test-cov = "coverage run -m pytest"
# Work around for "Couldn't parse" errors due to e.g. opencv-python:
# https://github.com/nedbat/coveragepy/issues/1653
build-html-cov = { cmd = "coverage html", env = { PYTHONWARNINGS = "ignore:Couldn't parse::coverage.report_core" } }
serve-cov-report = { chain = [
    "build-html-cov",
    "python -m http.server 8080 -b 127.0.0.1 -d htmlcov",
] }

[tool.black]
line-length = 120

[tool.ruff]
src = ["src"] # see https://docs.astral.sh/ruff/settings/#src
line-length = 120

[tool.ruff.lint]
select = [
    "I", # isort
]
ignore = [
    "F722", # forward-annotation-syntax-error, because of Jaxtyping
    "E731", # do-not-assign-lambda
]

[tool.ruff.lint.isort]
# Allow this kind of import on a single line:
#
#     from torch import device as Device, dtype as DType
#
combine-as-imports = true

[tool.docformatter]
black = true

[tool.pyright]
include = ["src/refiners", "tests", "scripts"]
strict = ["*"]
exclude = ["**/__pycache__", "tests/weights"]
reportMissingTypeStubs = "warning"

[tool.coverage.run]
branch = true
source = ["src/refiners"]

# Also apply to HTML output, where appropriate
[tool.coverage.report]
ignore_errors = true # see `build-html-cov` for details
exclude_also = [
    "def __repr__",
    "raise NotImplementedError",
    "if TYPE_CHECKING:",
    "class .*\\bProtocol\\):",
    "@(abc\\.)?abstractmethod",
]<|MERGE_RESOLUTION|>--- conflicted
+++ resolved
@@ -10,11 +10,7 @@
     "pillow>=10.1.0",
     "jaxtyping>=0.2.23",
     "packaging>=23.2",
-<<<<<<< HEAD
-    "scikit-learn[training]>=1.4.0",
-=======
     "ruff>=0.2.0",
->>>>>>> 35ef970c
 ]
 readme = "README.md"
 requires-python = ">= 3.10"
@@ -28,7 +24,8 @@
     "loguru>=0.7.2",
     "wandb>=0.16.0",
     "datasets>=2.15.0",
-    "tomli>=2.0.1"
+    "tomli>=2.0.1",
+    "scikit-learn[training]>=1.4.0"
 ]
 test = [
     "diffusers>=0.26.1",
